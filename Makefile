--- conflicted
+++ resolved
@@ -17,11 +17,8 @@
 	ufs_cmds.o \
 	options.o \
 	scsi_bsg_util.o \
-<<<<<<< HEAD
 	unipro.o \
-=======
 	ufs_err_hist.o
->>>>>>> cce48f8f
 
 CHECKFLAGS = -Wall  -Wundef
 
