// SPDX-License-Identifier: GPL-2.0-or-later
/* Copyright (C) 2019 Western Digital Corporation or its affiliates */

#include <stdio.h>
#include <stdlib.h>
#include <string.h>
#include <stdarg.h>
#include <fcntl.h>
#include <unistd.h>
#include <stdint.h>
#include <errno.h>

#include "ufs_cmds.h"
#include "options.h"
#include "ufs.h"
<<<<<<< HEAD
#include "unipro.h"
=======
#include "ufs_err_hist.h"
>>>>>>> cce48f8f

#define UFS_BSG_UTIL_VERSION	"1.1"
typedef int (*command_function)(struct tool_options *opt);

struct tool_command {
	command_function func; /* function which implements the command */
	char *conf_type; /* one of: descriptor/attributes/flags */
	int conf_type_ind; /* confiruration type index */
};

static struct tool_command commands[] = {
	/*
	 * avoid short commands different for the case only
	 */
	{ do_desc, "desc", DESC_TYPE},
	{ do_attributes, "attr", ATTR_TYPE},
	{ do_flags, "fl", FLAG_TYPE},
<<<<<<< HEAD
	{ do_uic, "uic", UIC_TYPE},
=======
	{ do_err_hist, "err_hist", ERR_HIST_TYPE},
>>>>>>> cce48f8f
	{ 0, 0, 0}
};

static char *get_prgname(char *programname)
{
	char	*np;

	np = strrchr(programname, '/');
	if (!np)
		np = programname;
	else
		np++;

	return np;
}

static void help(char *np)
{
	char help_str[256] = {0};

<<<<<<< HEAD
	strcat(help_str, "<desc | attr | fl | uic");
	strcat(help_str, ">");
=======
	strcat(help_str, "<desc | attr | fl | err_hist>");
>>>>>>> cce48f8f
	printf("\n Usage:\n");
	printf("\n\t%s help|--help|-h\n\t\tShow the help.\n", np);
	printf("\n\t%s -v\n\t\tShow the version.\n", np);
	printf("\n\t%s %s%s", np, help_str,
		" --help|-h\n\t\tShow detailed help for a command\n");
}

static void initialized_options(struct tool_options *options)
{
	memset(options, INVALID, sizeof(*options));
	options->path[0] = '\0';
	options->data = NULL;

}

static int parse_args(int argc, char **argv, command_function *func,
		struct tool_options *options)
{
	int rc = OK;
	struct tool_command *cp;
	char *prgname = get_prgname(argv[0]);

	if (argc == 2 && !strcmp(argv[1], "-v")) {
		printf("\n\t %s ver: %s\n", prgname, UFS_BSG_UTIL_VERSION);
		goto out;
	} else if (argc <= 2) {
		help(prgname);
		goto out;
	}

	for (cp = commands; cp->conf_type; cp++) {
		if (!strcmp(argv[1], cp->conf_type)) {
			options->config_type_inx = cp->conf_type_ind;
			*func = cp->func;
			break;
		}
	}

	if (options->config_type_inx == INVALID) {
		print_error("Please enter the correct config type");
		help(prgname);
		rc = -EINVAL;
		goto out;
	}

	if (argc == 3 &&
		(!strcmp(argv[2], "-h") || !strcmp(argv[2], "--help"))) {
		print_command_help(prgname, options->config_type_inx);
		*func = 0;
		goto out;
	}

	rc = init_options(argc, argv, options);

out:
	return rc;
}

int write_file(const char *name, const void *buffer, int length)
{
	int fd;
	int rc = 0;
	size_t ret;

	WRITE_LOG("writing file %s length=%d\n", name, length);
	fd = open(name, O_RDWR | O_CREAT | O_TRUNC | O_SYNC, 0600);
	if (fd == -1) {
		WRITE_LOG("%s: failed in open errno=%d", __func__, errno);
		return -ENOENT;
	}

	ret = write(fd, buffer, length);
	if (length != ret) {
		WRITE_LOG("%s: failed in write errno=%d", __func__, errno);
		rc = -EIO;
	}

	close(fd);
	return rc;
}

void print_error(const char *msg, ...)
{
	va_list args;

	printf("\n Err: ");
	va_start(args, msg);
	vprintf(msg, args);
	va_end(args);
	printf("\n");
}

int main(int ac, char **av)
{
	int rc;
	command_function func = NULL;
	struct tool_options options;

	initialized_options(&options);

	rc = parse_args(ac, av, &func, &options);
	if (rc)
		goto out;

	if (func)
		rc = func(&options);

out:
	if (options.data)
		free(options.data);
	return rc ? EXIT_FAILURE : EXIT_SUCCESS;
}
<|MERGE_RESOLUTION|>--- conflicted
+++ resolved
@@ -13,11 +13,8 @@
 #include "ufs_cmds.h"
 #include "options.h"
 #include "ufs.h"
-<<<<<<< HEAD
 #include "unipro.h"
-=======
 #include "ufs_err_hist.h"
->>>>>>> cce48f8f
 
 #define UFS_BSG_UTIL_VERSION	"1.1"
 typedef int (*command_function)(struct tool_options *opt);
@@ -35,11 +32,8 @@
 	{ do_desc, "desc", DESC_TYPE},
 	{ do_attributes, "attr", ATTR_TYPE},
 	{ do_flags, "fl", FLAG_TYPE},
-<<<<<<< HEAD
 	{ do_uic, "uic", UIC_TYPE},
-=======
 	{ do_err_hist, "err_hist", ERR_HIST_TYPE},
->>>>>>> cce48f8f
 	{ 0, 0, 0}
 };
 
@@ -60,12 +54,7 @@
 {
 	char help_str[256] = {0};
 
-<<<<<<< HEAD
-	strcat(help_str, "<desc | attr | fl | uic");
-	strcat(help_str, ">");
-=======
-	strcat(help_str, "<desc | attr | fl | err_hist>");
->>>>>>> cce48f8f
+	strcat(help_str, "<desc | attr | fl | err_hist | uic>");
 	printf("\n Usage:\n");
 	printf("\n\t%s help|--help|-h\n\t\tShow the help.\n", np);
 	printf("\n\t%s -v\n\t\tShow the version.\n", np);
