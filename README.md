# UFS Tool ver 1.1 #

## Description: ##
<<<<<<< HEAD
The tool uses the BSG infrastructure in linux kernel
(applied to 5.1 rc1) in order to read/write device flags,
attributes & descriptors.
Due to the issue in UFS BSG driver, the following patch
have to be applied:    
https://lore.kernel.org/patchwork/patch/1076796/    
https://patchwork.kernel.org/patch/11011891/

The tool is aligned to the UFS 3.0 spec.
=======
a) Read/Write device flags, attributes & descriptors by
using the BSG infrastructure in linux kernel (applied to 5.1 rc1)   
Due to the issues in UFS BSG driver, the following patch have to be
applied:   
   https://lore.kernel.org/patchwork/patch/1076796/   
   https://patchwork.kernel.org/patch/11011891/   
b) Error History   
The tool is aligned to the UFS 3.0 spec.   
>>>>>>> cce48f8f

## Build: ##
### Set CROSS\_COMPILE variable(e.g.): ###
export CROSS\_COMPILE=/XXX/aarch64-linux-gnu-

### Build: ###
"make"

### Clean: ###
 "make clean"   

## Usage ##
Copy the tool into a directory on the device (e.g.
/data/local/tmp).   
Run the tool without arguments or with -h/--help
    options in order to list the supported features:   
E.g. Run:  
./ufs-tool --help  
Output:
    ufs-tool help|--help|-h Show the help.

        ufs-tool -v
                Show the version.

<<<<<<< HEAD
        ufs-tool <desc | attr | fl | uic> --help|-h
=======
        ufs-tool <desc | attr | fl | err_hist> --help|-h
>>>>>>> cce48f8f
                Show detailed help for a command

    Run the tool's help for the ufs configuration features in order to
    get full information related to the feature, all options and the
    examples. E.g.: getting help for ufs flags Run: ./ufs-tool fl --help
    Output: Flags command usage:

        ufs-tool fl [-t] <flag idn> [-a|-r|-o|-e] [-p] <device_path> 

        -t       Flags type idn
                 Available flags and its access, based on UFS ver 3.0 :
                         0  : Reserved
                         1  : fDeviceInit                | Read | SetOnly
                         2  : fPermanentWPEn             | Read | WriteOnce
                         3  : fPowerOnWPEn               | Read | ResetOnPower
                         4  : fBackgroundOpsEn           | Read | Volatile
                         5  : fDeviceLifeSpanModeEn      | Read | Volatile
                         6  : fPurgeEnable               | WriteOnly | Volatile
                         7  : fRefreshEnable             | WriteOnly | Volatile
                         8  : fPhyResourceRemoval        | Read | Persistent
                         9  : fBusyRTC                   | ReadOnly
                         10 : Reserved
                         11 : fPermanentlyDisableFw      | Read | WriteOnce

        -a       read and print all readable flags for the device

        -r       read operation (default), for readable flag(s)

        -e       set flag operation

        -c       clear/reset flag operation

        -o       toggle flag operation

        -p       path to ufs bsg device

        Example - Read the bkops operation flag
                ufs-tool fl -t 4 -p /dev/block/ufs-bsg

## Authors ##
signed-off-by:Arthur Simchaev (arthur.simchaev@wdc.com)
signed-off-by:Avri Altman (avri.altman@wdc.com)

## License ##
This project is licensed under the GPL-2.0-only  
See [COPYING](COPYING) to see the full text.<|MERGE_RESOLUTION|>--- conflicted
+++ resolved
@@ -1,17 +1,6 @@
 # UFS Tool ver 1.1 #
 
 ## Description: ##
-<<<<<<< HEAD
-The tool uses the BSG infrastructure in linux kernel
-(applied to 5.1 rc1) in order to read/write device flags,
-attributes & descriptors.
-Due to the issue in UFS BSG driver, the following patch
-have to be applied:    
-https://lore.kernel.org/patchwork/patch/1076796/    
-https://patchwork.kernel.org/patch/11011891/
-
-The tool is aligned to the UFS 3.0 spec.
-=======
 a) Read/Write device flags, attributes & descriptors by
 using the BSG infrastructure in linux kernel (applied to 5.1 rc1)   
 Due to the issues in UFS BSG driver, the following patch have to be
@@ -20,7 +9,6 @@
    https://patchwork.kernel.org/patch/11011891/   
 b) Error History   
 The tool is aligned to the UFS 3.0 spec.   
->>>>>>> cce48f8f
 
 ## Build: ##
 ### Set CROSS\_COMPILE variable(e.g.): ###
@@ -45,11 +33,9 @@
         ufs-tool -v
                 Show the version.
 
-<<<<<<< HEAD
-        ufs-tool <desc | attr | fl | uic> --help|-h
-=======
-        ufs-tool <desc | attr | fl | err_hist> --help|-h
->>>>>>> cce48f8f
+
+        ufs-tool <desc | attr | fl | err_hist | uic> --help|-h
+
                 Show detailed help for a command
 
     Run the tool's help for the ufs configuration features in order to
